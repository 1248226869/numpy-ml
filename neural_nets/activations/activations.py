from abc import ABC, abstractmethod

import numpy as np


class ActivationBase(ABC):
    def __init__(self, **kwargs):
        super().__init__()

    def __call__(self, z):
        if z.ndim == 1:
            z = z.reshape(1, -1)
        return self.fn(z)

    @abstractmethod
    def fn(self, z):
        raise NotImplementedError

    @abstractmethod
    def grad(self, x, **kwargs):
        raise NotImplementedError


class Sigmoid(ActivationBase):
    """
    A logistic sigmoid activation function.
    """

    def __init__(self):
        super().__init__()

    def __str__(self):
        return "Sigmoid"

    def fn(self, z):
        return 1 / (1 + np.exp(-z))

    def grad(self, x):
        return self.fn(x) * (1 - self.fn(x))

    def grad2(self, x):
        return self.grad(x) * (1 - self.fn(x)) - self.fn(x) * self.grad(x)


class ReLU(ActivationBase):
    """
    A rectified linear activation function.

    ReLU(x) =
        x   if x > 0
        0   otherwise

    ReLU units can be fragile during training and can "die". For example, a
    large gradient flowing through a ReLU neuron could cause the weights to
    update in such a way that the neuron will never activate on any datapoint
    again. If this happens, then the gradient flowing through the unit will
    forever be zero from that point on. That is, the ReLU units can
    irreversibly die during training since they can get knocked off the data
    manifold.

    For example, you may find that as much as 40% of your network can be "dead"
    (i.e. neurons that never activate across the entire training dataset) if
    the learning rate is set too high. With a proper setting of the learning
    rate this is less frequently an issue.

    - Andrej Karpathy
    """

    def __init__(self):
        super().__init__()

    def __str__(self):
        return "ReLU"

    def fn(self, z):
        return np.clip(z, 0, np.inf)

    def grad(self, x):
        return (x > 0).astype(int)

    def grad2(self, x):
        return np.zeros_like(x)


class LeakyReLU(ActivationBase):
    """
    'Leaky' version of a rectified linear unit (ReLU).

    f(x) =
        alpha * x   if x < 0
        x           otherwise

    Leaky ReLUs are designed to address the vanishing gradient problem in ReLUs
    by allowing a small non-zero gradient when x is negative.

    Parameters
    ----------
    alpha: float (default: 0.3)
        Activation slope when x < 0

    References
    ----------
    - [Rectifier Nonlinearities Improve Neural Network Acoustic Models](
    https://ai.stanford.edu/~amaas/papers/relu_hybrid_icml2013_final.pdf)
    """

    def __init__(self, alpha=0.3):
        self.alpha = alpha
        super().__init__()

    def __str__(self):
        return "Leaky ReLU(alpha={})".format(self.alpha)

    def fn(self, z):
        _z = z.copy()
        _z[z < 0] = _z[z < 0] * self.alpha
        return _z

    def grad(self, x):
        out = np.ones_like(x)
        out[x < 0] *= self.alpha
        return out

    def grad2(self, x):
        return np.zeros_like(x)


class Tanh(ActivationBase):
    """
    A hyperbolic tangent activation function.
    """

    def __init__(self):
        super().__init__()

    def __str__(self):
        return "Tanh"

    def fn(self, z):
        return np.tanh(z)

    def grad(self, x):
        return 1 - np.tanh(x) ** 2

    def grad2(self, x):
        return -2 * np.tanh(x) * self.grad(x)


class Affine(ActivationBase):
    """
    An affine activation function.

    Parameters
    ----------
    slope: float (default: 1)
        Activation slope
    intercept: float (default: 0)
        Intercept/offset term
    """

    def __init__(self, slope=1, intercept=0):
        self.slope = slope
        self.intercept = intercept
        super().__init__()

    def __str__(self):
        return "Affine(slope={}, intercept={})".format(self.slope, self.intercept)

    def fn(self, z):
        return self.slope * z + self.intercept

    def grad(self, x):
        return self.slope * np.ones_like(x)

    def grad2(self, x):
        return np.zeros_like(x)


class Identity(Affine):
    """
    Identity activation function
    """

    def __init__(self):
        super().__init__(slope=1, intercept=0)

    def __str__(self):
        return "Identity"


class ELU(ActivationBase):
    """
    Exponential linear unit.

        ELU(x) =
            x                   if x >= 0
            alpha * (e^x - 1)   otherwise

    ELUs are intended to address the fact that ReLUs are strictly nonnegative
    and thus have an average activation > 0, increasing the chances of internal
    covariate shift and slowing down learning. ELU units address this by (1)
    allowing negative values when x < 0, which (2) are bounded by a value -1 *
    `alpha`. Similar to leaky / parametric ReLUs, the negative activation
    values help to push the average unit activation towards 0. Unlike leaky /
    parametric ReLUs, however, the boundedness of the negative activation
    allows for greater robustness in the face of large negative values,
    allowing the function to avoid conveying the *degree* of "absence"
    (negative activation) in the input.

    Parameters
    ----------
    alpha : float (default: 1)
        Slope of negative segment

    References
    ----------
    - [Fast and Accurate Deep Network Learning by Exponential Linear Units (ELUs)](https://arxiv.org/abs/1511.07289)
    """

    def __init__(self, alpha=1.0):
        self.alpha = alpha
        super().__init__()

    def __str__(self):
        return "ELU(alpha={})".format(self.alpha)

    def fn(self, z):
        # z if z > 0  else alpha * (e^z - 1) """
        return np.where(z > 0, z, self.alpha * (np.exp(z) - 1))

    def grad(self, x):
        # 1 if x >= 0 else alpha * e^(z)
        return np.where(x >= 0, np.ones_like(x), self.alpha * np.exp(x))

    def grad2(self, x):
        # 0 if x >= 0 else alpha * e^(z)
        return np.where(x >= 0, np.zeros_like(x), self.alpha * np.exp(x))


<<<<<<< HEAD
class Exponential(ActivationBase):
    """
    Exponential (base e) activation function.
    """

    def __init__(self):
        super().__init__()

    def __str__(self):
        return "Exponential"

    def fn(self, z):
        return np.exp(z)

    def grad(self, x):
        return np.exp(x)

    def grad2(self, x):
        return np.exp(x)


class SELU(ActivationBase):
    """
    Scaled exponential linear unit (SELU).

        SELU(x) = scale * ELU(x, alpha)
                = scale * x                     if x >= 0
                = scale * [alpha * (e^x - 1)]   otherwise

    SELU units, when used in conjunction with proper weight initialization and
    regularization techniques, encourage neuron activations to converge to
    zero-mean and unit variance without explicit use of e.g., batchnorm.

    For SELU units, the `alpha` and `scale` values are constants chosen so that
    the mean and variance of the inputs are preserved between consecutive
    layers. As such the authors propose weights be initialized using
    Lecun-Normal initialization: w ~ N(0, 1 / fan_in), and to use the dropout
    variant `alpha-dropout` during regularization. See the reference for more
    information (especially the appendix ;-) )

    References
    ----------
    - [Self-Normalizing Neural Networks](https://arxiv.org/abs/1706.02515)
    """

    def __init__(self):
        self.alpha = 1.6732632423543772848170429916717
        self.scale = 1.0507009873554804934193349852946
        self.elu = ELU(alpha=self.alpha)
        super().__init__()

    def __str__(self):
        return "SELU"

    def fn(self, z):
        return self.scale * self.elu.fn(z)

    def grad(self, x):
        return np.where(
            x >= 0, np.ones_like(x) * self.scale, np.exp(x) * self.alpha * self.scale
        )

    def grad2(self, x):
        return np.where(x >= 0, np.zeros_like(x), np.exp(x) * self.alpha * self.scale)


class HardSigmoid(ActivationBase):
    """
    A "hard" sigmoid activation function.

    HardSigmoid(x) =
        0               if x < -2.5
        0.2 * x + 0.5   if -2.5 <= x <= 2.5.
        1               if x > 2.5

    The hard sigmoid is a piecewise linear approximation of the logistic
    sigmoid that is computationally more efficient to compute.
    """

=======
class SoftPlus(ActivationBase):
>>>>>>> ebd62eb3
    def __init__(self):
        super().__init__()

    def __str__(self):
<<<<<<< HEAD
        return "Hard Sigmoid"

    def fn(self, z):
        return np.clip((0.2 * z) + 0.5, 0.0, 1.0)

    def grad(self, x):
        return np.where((x >= -2.5) & (x <= 2.5), 0.2, 0)

    def grad2(self, x):
        return np.zeros_like(x)
=======
        return "SoftPlus"

    def fn(self, z):
        return np.log(np.exp(z) + 1)

    def grad(self, x):
        return np.exp(x) / (np.exp(x) + 1)

    def grad2(self, x):
        return np.exp(x) / ((np.exp(x) + 1) ** 2)
>>>>>>> ebd62eb3
<|MERGE_RESOLUTION|>--- conflicted
+++ resolved
@@ -237,7 +237,6 @@
         return np.where(x >= 0, np.zeros_like(x), self.alpha * np.exp(x))
 
 
-<<<<<<< HEAD
 class Exponential(ActivationBase):
     """
     Exponential (base e) activation function.
@@ -308,34 +307,46 @@
     """
     A "hard" sigmoid activation function.
 
-    HardSigmoid(x) =
-        0               if x < -2.5
-        0.2 * x + 0.5   if -2.5 <= x <= 2.5.
-        1               if x > 2.5
+        HardSigmoid(x) =
+            0               if x < -2.5
+            0.2 * x + 0.5   if -2.5 <= x <= 2.5.
+            1               if x > 2.5
 
     The hard sigmoid is a piecewise linear approximation of the logistic
     sigmoid that is computationally more efficient to compute.
     """
 
-=======
+    def __init__(self):
+        super().__init__()
+
+    def __str__(self):
+        return "Hard Sigmoid"
+
+    def fn(self, z):
+        return np.clip((0.2 * z) + 0.5, 0.0, 1.0)
+
+    def grad(self, x):
+        return np.where((x >= -2.5) & (x <= 2.5), 0.2, 0)
+
+    def grad2(self, x):
+        return np.zeros_like(x)
+
+
 class SoftPlus(ActivationBase):
->>>>>>> ebd62eb3
-    def __init__(self):
-        super().__init__()
-
-    def __str__(self):
-<<<<<<< HEAD
-        return "Hard Sigmoid"
-
-    def fn(self, z):
-        return np.clip((0.2 * z) + 0.5, 0.0, 1.0)
-
-    def grad(self, x):
-        return np.where((x >= -2.5) & (x <= 2.5), 0.2, 0)
-
-    def grad2(self, x):
-        return np.zeros_like(x)
-=======
+    """
+    A softplus activation function.
+
+        SoftPlus(x) = log(1 + e^x)
+
+    In contrast to the ReLU function, softplus is differentiable everywhere
+    (including 0). It is, however, less computationally efficient to compute.
+    The derivative of the softplus activation is the logistic sigmoid.
+    """
+
+    def __init__(self):
+        super().__init__()
+
+    def __str__(self):
         return "SoftPlus"
 
     def fn(self, z):
@@ -345,5 +356,4 @@
         return np.exp(x) / (np.exp(x) + 1)
 
     def grad2(self, x):
-        return np.exp(x) / ((np.exp(x) + 1) ** 2)
->>>>>>> ebd62eb3
+        return np.exp(x) / ((np.exp(x) + 1) ** 2)